--- conflicted
+++ resolved
@@ -44,9 +44,5 @@
 ]
 
 [tool.uv.sources]
-<<<<<<< HEAD
-muon-optimizer = { git = "https://github.com/KellerJordan/Muon" }
-owl-vae = { workspace = true }
-=======
 lpips = { git = "https://github.com/shahbuland/PerceptualSimilarity" }
->>>>>>> a46cb8f8
+owl-vae = { workspace = true }
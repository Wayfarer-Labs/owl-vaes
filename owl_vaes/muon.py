--- conflicted
+++ resolved
@@ -1,176 +1,169 @@
-import torch
-import torch.distributed as dist
-from torch import Tensor
-from torch.optim import AdamW
-from torch.optim.optimizer import Optimizer
-
-<<<<<<< HEAD
-from .utils.get_device import DeviceManager
-
-device = DeviceManager.get_device()
-
-=======
->>>>>>> 461bf9bb
-def zeropower_via_newtonschulz5(G: Tensor, steps: int) -> Tensor:
-    """
-    Newton-Schulz iteration to compute the zeroth power / orthogonalization of G. We opt to use a
-    quintic iteration whose coefficients are selected to maximize the slope at zero. For the purpose
-    of minimizing steps, it turns out to be empirically effective to keep increasing the slope at
-    zero even beyond the point where the iteration no longer converges all the way to one everywhere
-    on the interval. This iteration therefore does not produce UV^T but rather something like US'V^T
-    where S' is diagonal with S_{ii}' ~ Uniform(0.5, 1.5), which turns out not to hurt model
-    performance at all relative to UV^T, where USV^T = G is the SVD.
-    """
-    assert G.ndim >= 2 # batched Muon implementation by @scottjmaddox, and put into practice in the record by @YouJiacheng
-    a, b, c = (3.4445, -4.7750,  2.0315)
-    X = G.bfloat16()
-    if G.size(-2) > G.size(-1):
-        X = X.mT
-
-    # Ensure spectral norm is at most 1
-    X = X / (X.norm(dim=(-2, -1), keepdim=True) + 1e-7)
-    # Perform the NS iterations
-    for _ in range(steps):
-        A = X @ X.mT
-        B = b * A + c * A @ A # quintic computation strategy adapted from suggestion by @jxbz, @leloykun, and @YouJiacheng
-        X = a * X + B @ X
-
-    if G.size(-2) > G.size(-1):
-        X = X.mT
-    return X
-
-class Muon(torch.optim.Optimizer):
-    """
-    Modified version of muon optimizer that still works when world size is 1
-    """
-    def __init__(self, params, lr=0.02, weight_decay=0.01, momentum=0.95, nesterov=True, ns_steps=5, rank=None, world_size=None):
-        if (rank is None) or (world_size is None):
-            raise Exception("world_size and rank params required, if you want to use this optimizer on a single GPU, pass rank=0 and world_size=1.")
-        self.rank = rank
-        self.world_size = world_size
-        defaults = dict(lr=lr, weight_decay=weight_decay, momentum=momentum, nesterov=nesterov, ns_steps=ns_steps)
-        params: list[Tensor] = [*params]
-        param_groups = []
-        for size in {p.numel() for p in params}:
-            b = torch.empty(world_size, size, dtype=torch.bfloat16, device='cuda')
-            group = dict(params=[p for p in params if p.numel() == size],
-                         update_buffer=b, update_buffer_views=[b[i] for i in range(world_size)])
-            param_groups.append(group)
-        super().__init__(param_groups, defaults)
-
-    @torch.no_grad()
-    def step(self):
-        for group in self.param_groups:
-            update_buffer: Tensor = group["update_buffer"]
-            update_buffer_views: list[Tensor] = group["update_buffer_views"]
-            params: list[Tensor] = group["params"]
-
-            if self.world_size == 1:
-                # Special case for single GPU
-                for p in params:
-                    g = p.grad
-                    assert g is not None
-                    state = self.state[p]
-                    if "momentum_buffer" not in state:
-                        state["momentum_buffer"] = torch.zeros_like(g)
-                    buf: Tensor = state["momentum_buffer"]
-                    buf.lerp_(g, 1 - group["momentum"])
-                    g = g.lerp_(buf, group["momentum"]) if group["nesterov"] else buf
-                    if g.ndim == 4:
-                        g = g.view(len(g), -1)
-                    g = zeropower_via_newtonschulz5(g, steps=group["ns_steps"])
-                    if g.ndim == 2:
-                        g = g.view_as(p)
-                    p.mul_(1 - group["lr"] * group["weight_decay"])
-                    p.add_(g, alpha=-group["lr"] * max(1, p.size(-2) / p.size(-1))**0.5)
-                continue
-
-            # Multi-GPU case
-            handle = None
-            params_world = None
-            def update_prev():
-                handle.wait()
-                for p_world, g_world in zip(params_world, update_buffer_views):
-                    p_world.mul_(1 - group["lr"] * group["weight_decay"])
-                    p_world.add_(g_world.view_as(p_world),
-                                 alpha=-group["lr"] * max(1, p_world.size(-2) / p_world.size(-1))**0.5)
-            for base_i in range(len(params))[::self.world_size]:
-                if base_i + self.rank < len(params):
-                    p = params[base_i + self.rank]
-                    g = p.grad
-                    assert g is not None
-                    state = self.state[p]
-                    if "momentum_buffer" not in state:
-                        state["momentum_buffer"] = torch.zeros_like(g)
-                    buf: Tensor = state["momentum_buffer"]
-                    buf.lerp_(g, 1 - group["momentum"])
-                    g = g.lerp_(buf, group["momentum"]) if group["nesterov"] else buf
-                    if g.ndim == 4:
-                        g = g.view(len(g), -1)
-                    g = zeropower_via_newtonschulz5(g, steps=group["ns_steps"]).flatten()
-                else:
-                    g = update_buffer_views[self.rank]
-                if base_i > 0:
-                    update_prev()
-                handle = dist.all_gather_into_tensor(update_buffer, g, async_op=True)
-                params_world = params[base_i : base_i + self.world_size]
-            update_prev()
-
-class CombinedOptimizer(Optimizer):
-    def __init__(self, model, rank=0, world_size=1, **kwargs):
-        # We need this for the parent Optimizer class
-        self.defaults = {}
-
-        adamw_keys = kwargs.pop('adamw_keys', [])
-        if world_size > 1:
-            adamw_keys = ['module.' + key for key in adamw_keys]
-
-        adamw_parameters = [p for n, p in model.named_parameters() if any(key in n for key in adamw_keys) or p.ndim < 2]
-        muon_parameters = [p for n, p in model.named_parameters() if not any(key in n for key in adamw_keys) and p.ndim >= 2]
-
-        # Initialize sub-optimizers
-        self.adamw = AdamW(
-            adamw_parameters,
-            lr=kwargs.get('adamw_lr'),
-            betas=kwargs.get('adamw_betas', (0.9, 0.999)),
-            weight_decay=kwargs.get('adamw_wd', 0.01),
-            eps=kwargs.get('adamw_eps', 1.0e-15)
-        )
-
-        self.muon = Muon(
-            muon_parameters,
-            lr=kwargs.get('lr'),
-            momentum=kwargs.get('momentum'),
-            rank = rank,
-            world_size = world_size
-        )
-
-        # For LR scheduler compatibility
-        self.param_groups = self.adamw.param_groups + self.muon.param_groups
-
-    def zero_grad(self, set_to_none: bool = False):
-        self.adamw.zero_grad(set_to_none)
-        self.muon.zero_grad(set_to_none)
-
-    def step(self, closure=None):
-        loss = None
-        if closure is not None:
-            loss = closure()
-
-        self.adamw.step()
-        self.muon.step()
-
-        return loss
-
-    def state_dict(self):
-        return {
-            'adamw': self.adamw.state_dict(),
-            'muon': self.muon.state_dict()
-        }
-
-    def load_state_dict(self, state_dict):
-        self.adamw.load_state_dict(state_dict['adamw'])
-        self.muon.load_state_dict(state_dict['muon'])
-
-def init_muon(model, rank = 0, world_size = 1, **kwargs):
-    return CombinedOptimizer(model, rank, world_size, **kwargs)
+import torch
+import torch.distributed as dist
+from torch import Tensor
+from torch.optim import AdamW
+from torch.optim.optimizer import Optimizer
+
+def zeropower_via_newtonschulz5(G: Tensor, steps: int) -> Tensor:
+    """
+    Newton-Schulz iteration to compute the zeroth power / orthogonalization of G. We opt to use a
+    quintic iteration whose coefficients are selected to maximize the slope at zero. For the purpose
+    of minimizing steps, it turns out to be empirically effective to keep increasing the slope at
+    zero even beyond the point where the iteration no longer converges all the way to one everywhere
+    on the interval. This iteration therefore does not produce UV^T but rather something like US'V^T
+    where S' is diagonal with S_{ii}' ~ Uniform(0.5, 1.5), which turns out not to hurt model
+    performance at all relative to UV^T, where USV^T = G is the SVD.
+    """
+    assert G.ndim >= 2 # batched Muon implementation by @scottjmaddox, and put into practice in the record by @YouJiacheng
+    a, b, c = (3.4445, -4.7750,  2.0315)
+    X = G.bfloat16()
+    if G.size(-2) > G.size(-1):
+        X = X.mT
+
+    # Ensure spectral norm is at most 1
+    X = X / (X.norm(dim=(-2, -1), keepdim=True) + 1e-7)
+    # Perform the NS iterations
+    for _ in range(steps):
+        A = X @ X.mT
+        B = b * A + c * A @ A # quintic computation strategy adapted from suggestion by @jxbz, @leloykun, and @YouJiacheng
+        X = a * X + B @ X
+
+    if G.size(-2) > G.size(-1):
+        X = X.mT
+    return X
+
+class Muon(torch.optim.Optimizer):
+    """
+    Modified version of muon optimizer that still works when world size is 1
+    """
+    def __init__(self, params, lr=0.02, weight_decay=0.01, momentum=0.95, nesterov=True, ns_steps=5, rank=None, world_size=None):
+        if (rank is None) or (world_size is None):
+            raise Exception("world_size and rank params required, if you want to use this optimizer on a single GPU, pass rank=0 and world_size=1.")
+        self.rank = rank
+        self.world_size = world_size
+        defaults = dict(lr=lr, weight_decay=weight_decay, momentum=momentum, nesterov=nesterov, ns_steps=ns_steps)
+        params: list[Tensor] = [*params]
+        param_groups = []
+        for size in {p.numel() for p in params}:
+            b = torch.empty(world_size, size, dtype=torch.bfloat16, device='cuda')
+            group = dict(params=[p for p in params if p.numel() == size],
+                         update_buffer=b, update_buffer_views=[b[i] for i in range(world_size)])
+            param_groups.append(group)
+        super().__init__(param_groups, defaults)
+
+    @torch.no_grad()
+    def step(self):
+        for group in self.param_groups:
+            update_buffer: Tensor = group["update_buffer"]
+            update_buffer_views: list[Tensor] = group["update_buffer_views"]
+            params: list[Tensor] = group["params"]
+
+            if self.world_size == 1:
+                # Special case for single GPU
+                for p in params:
+                    g = p.grad
+                    assert g is not None
+                    state = self.state[p]
+                    if "momentum_buffer" not in state:
+                        state["momentum_buffer"] = torch.zeros_like(g)
+                    buf: Tensor = state["momentum_buffer"]
+                    buf.lerp_(g, 1 - group["momentum"])
+                    g = g.lerp_(buf, group["momentum"]) if group["nesterov"] else buf
+                    if g.ndim == 4:
+                        g = g.view(len(g), -1)
+                    g = zeropower_via_newtonschulz5(g, steps=group["ns_steps"])
+                    if g.ndim == 2:
+                        g = g.view_as(p)
+                    p.mul_(1 - group["lr"] * group["weight_decay"])
+                    p.add_(g, alpha=-group["lr"] * max(1, p.size(-2) / p.size(-1))**0.5)
+                continue
+
+            # Multi-GPU case
+            handle = None
+            params_world = None
+            def update_prev():
+                handle.wait()
+                for p_world, g_world in zip(params_world, update_buffer_views):
+                    p_world.mul_(1 - group["lr"] * group["weight_decay"])
+                    p_world.add_(g_world.view_as(p_world),
+                                 alpha=-group["lr"] * max(1, p_world.size(-2) / p_world.size(-1))**0.5)
+            for base_i in range(len(params))[::self.world_size]:
+                if base_i + self.rank < len(params):
+                    p = params[base_i + self.rank]
+                    g = p.grad
+                    assert g is not None
+                    state = self.state[p]
+                    if "momentum_buffer" not in state:
+                        state["momentum_buffer"] = torch.zeros_like(g)
+                    buf: Tensor = state["momentum_buffer"]
+                    buf.lerp_(g, 1 - group["momentum"])
+                    g = g.lerp_(buf, group["momentum"]) if group["nesterov"] else buf
+                    if g.ndim == 4:
+                        g = g.view(len(g), -1)
+                    g = zeropower_via_newtonschulz5(g, steps=group["ns_steps"]).flatten()
+                else:
+                    g = update_buffer_views[self.rank]
+                if base_i > 0:
+                    update_prev()
+                handle = dist.all_gather_into_tensor(update_buffer, g, async_op=True)
+                params_world = params[base_i : base_i + self.world_size]
+            update_prev()
+
+class CombinedOptimizer(Optimizer):
+    def __init__(self, model, rank=0, world_size=1, **kwargs):
+        # We need this for the parent Optimizer class
+        self.defaults = {}
+
+        adamw_keys = kwargs.pop('adamw_keys', [])
+        if world_size > 1:
+            adamw_keys = ['module.' + key for key in adamw_keys]
+
+        adamw_parameters = [p for n, p in model.named_parameters() if any(key in n for key in adamw_keys) or p.ndim < 2]
+        muon_parameters = [p for n, p in model.named_parameters() if not any(key in n for key in adamw_keys) and p.ndim >= 2]
+
+        # Initialize sub-optimizers
+        self.adamw = AdamW(
+            adamw_parameters,
+            lr=kwargs.get('adamw_lr'),
+            betas=kwargs.get('adamw_betas', (0.9, 0.999)),
+            weight_decay=kwargs.get('adamw_wd', 0.01),
+            eps=kwargs.get('adamw_eps', 1.0e-15)
+        )
+
+        self.muon = Muon(
+            muon_parameters,
+            lr=kwargs.get('lr'),
+            momentum=kwargs.get('momentum'),
+            rank = rank,
+            world_size = world_size
+        )
+
+        # For LR scheduler compatibility
+        self.param_groups = self.adamw.param_groups + self.muon.param_groups
+
+    def zero_grad(self, set_to_none: bool = False):
+        self.adamw.zero_grad(set_to_none)
+        self.muon.zero_grad(set_to_none)
+
+    def step(self, closure=None):
+        loss = None
+        if closure is not None:
+            loss = closure()
+
+        self.adamw.step()
+        self.muon.step()
+
+        return loss
+
+    def state_dict(self):
+        return {
+            'adamw': self.adamw.state_dict(),
+            'muon': self.muon.state_dict()
+        }
+
+    def load_state_dict(self, state_dict):
+        self.adamw.load_state_dict(state_dict['adamw'])
+        self.muon.load_state_dict(state_dict['muon'])
+
+def init_muon(model, rank = 0, world_size = 1, **kwargs):
+    return CombinedOptimizer(model, rank, world_size, **kwargs)
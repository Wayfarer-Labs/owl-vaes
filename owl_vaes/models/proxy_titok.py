from copy import deepcopy

import einops as eo
import torch
from torch import nn

<<<<<<< HEAD
from ..models.titok import TiToKVAE
from ..utils.get_device import DeviceManager
=======
>>>>>>> 461bf9bb
from ..nn.attn import PatchProjIn, PatchProjOut, StackedTransformer
from ..nn.embeddings import LearnedPosEnc

class Encoder(nn.Module):
    def __init__(self, config : 'TransformerConfig'):
        super().__init__()

        n_tokens = (config.sample_size//config.patch_size)**2
        n_latents = config.latent_size

        self.proj_in = PatchProjIn(config.d_model, config.channels, config.patch_size)
        self.pos_enc = LearnedPosEnc(n_tokens+n_latents, config.d_model)
        self.latent_tokens = nn.Parameter(torch.randn(n_latents,config.d_model)*0.02)

        self.transformer = StackedTransformer(config)
        self.proj_out = nn.Linear(config.d_model, config.latent_channels, bias=False)

    def forward(self, x):
        x = self.proj_in(x)

        b,n,d = x.shape
        z = eo.repeat(self.latent_tokens, 'n d -> b n d', b = b)
        n_latents = z.shape[1]
        x = torch.cat([z,x], dim = 1)
        x = self.pos_enc(x)

        x = self.transformer(x)
        z = x[:,:n_latents]
        z = self.proj_out(z)

        return z

class Decoder(nn.Module):
    def __init__(self, config : 'TransformerConfig'):
        super().__init__()

        n_tokens = (config.sample_size//config.patch_size)**2
        n_latents = config.latent_size

        self.proj_out = PatchProjOut(config.sample_size, config.d_model, config.channels, config.patch_size)
        self.pos_enc = LearnedPosEnc(n_tokens+n_latents, config.d_model)
        self.image_tokens = nn.Parameter(torch.randn(n_tokens,config.d_model)*0.02)

        self.transformer = StackedTransformer(config)
        self.proj_in = nn.Linear(config.latent_channels, config.d_model, bias=False)

    def forward(self, z):
        z = self.proj_in(z) # [b,n,d]

        b,n_latents,d = z.shape
        x = eo.repeat(self.image_tokens, 'n d -> b n d', b = b)
        x = torch.cat([z,x], dim = 1)
        x = self.pos_enc(x)

        x = self.transformer(x)
        x = x[:,n_latents:]
        x = self.proj_out(x)

        return x

class ProxyTiToKVAE(nn.Module):
    def __init__(self, config : 'TransformerConfig'):
        super().__init__()

        self.encoder = Encoder(config)

        dec_cfg = deepcopy(config)
        dec_cfg.patch_size = config.proxy_patch_size
        dec_cfg.sample_size = config.proxy_size
        dec_cfg.channels = config.proxy_channels

        self.decoder = Decoder(dec_cfg)

        self.config = config

    def forward(self, x):
        z = self.encoder(x)
        if self.config.noise_decoder_inputs > 0.0:
            dec_input = z + torch.randn_like(z) * self.config.noise_decoder_inputs
        else:
            dec_input = z.clone()
        rec = self.decoder(dec_input)
        return rec, z

def proxy_titok_test():
    from ..configs import TransformerConfig

    cfg = TransformerConfig(
        sample_size = 256,
        channels = 3,
        latent_size = 16,
        latent_channels = 128,
        n_layers = 6,
        n_heads = 6,
        d_model = 384,
        patch_size = 16,
        proxy_patch_size = 1,
        proxy_size = 16,
        proxy_channels = 32
    )

    model = ProxyTiToKVAE(cfg).bfloat16().cuda()
    with torch.no_grad():
        x = torch.randn(1, 3, 256, 256).bfloat16().cuda()
        rec, z = model(x)
        assert rec.shape == (1, 32, 16, 16), f"Expected shape (1,32,16,16), got {rec.shape}"
        assert z.shape == (1, 16, 128), f"Expected shape (1,16,128), got {z.shape}"

    print("Test passed!")
    
if __name__ == "__main__":
    proxy_titok_test()<|MERGE_RESOLUTION|>--- conflicted
+++ resolved
@@ -4,11 +4,8 @@
 import torch
 from torch import nn
 
-<<<<<<< HEAD
 from ..models.titok import TiToKVAE
 from ..utils.get_device import DeviceManager
-=======
->>>>>>> 461bf9bb
 from ..nn.attn import PatchProjIn, PatchProjOut, StackedTransformer
 from ..nn.embeddings import LearnedPosEnc
 

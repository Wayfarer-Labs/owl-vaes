import torch
from torch import nn
import torch.nn.functional as F
import math

from copy import deepcopy

from ..utils import freeze
from ..configs import TransformerConfig
from ..nn.resnet import SquareToLandscape, LandscapeToSquare

from ..nn.dit import DiT, FinalLayer

from ..nn.embeddings import LearnedPosEnc
from ..nn.embeddings import TimestepEmbedding, StepEmbedding

def is_landscape(sample_size):
    h,w = sample_size
    ratio = w/h
    return abs(ratio - 16/9) < 0.01  # Check if ratio is approximately 16:9

def find_nearest_square(size):
    h,w = size
    avg = (h + w) / 2
    return 2 ** int(round(torch.log2(torch.tensor(avg)).item()))

class DiffusionDecoderCore(nn.Module):
    def __init__(self, config : TransformerConfig):
        super().__init__()

        size = config.sample_size
        patch_size = config.patch_size
        if isinstance(patch_size, int):
            patch_size = [patch_size, patch_size]
        n_tokens = size[0] // patch_size[0] * size[1] // patch_size[1]

        self.proj_in = nn.Linear(patch_size[0] * patch_size[1] * config.channels, config.d_model, bias = False)

        self.proj_out = nn.Linear(config.d_model, patch_size[0] * patch_size[1] * config.channels, bias = False)

        self.ts_embed = TimestepEmbedding(config.d_model)
        
        self.proj_in_z = nn.Linear(config.latent_channels, config.d_model)

        self.rope_impl = getattr(config, "rope_impl", None)
        if self.rope_impl is None:
            raise ValueError("rope_impl must be set; learned positional encodings are no longer supported.")

        self.final = FinalLayer(config, skip_proj = True)

        self.p_y, self.p_x = patch_size
        self.n_p_y = config.sample_size[0] // self.p_y
        self.n_p_x = config.sample_size[1] // self.p_x

        if config.backbone == "dit":
            self.blocks = DiT(config)
        elif config.backbone == "hdit":
            from ..nn.hdit import HDiT
            self.blocks = HDiT(config)
        self.config = config

    def forward(self, x, z, ts):
        # x is [b,c,h,w]
        # z is [b,c,h,w] but different size cause latent
        # ts is [b,] in [0,1]
        # d is [b,] in [1,2,4,...,128]

        cond = self.ts_embed(ts)

        # Convert from image format [b,c,h,w] to patches [b,n_patches,patch_size*patch_size*c]
        b, c, h, w = x.shape

        print(x.shape)
        print(self.n_p_y, self.p_y, self.n_p_x, self.p_x)
        exit()
        x = x.view(b, c, self.n_p_y, self.p_y, self.n_p_x, self.p_x)
        x = x.permute(0, 2, 4, 3, 5, 1).contiguous()
        x = x.view(b, self.n_p_y * self.n_p_x, self.p_y * self.p_x * c)

        x = self.proj_in(x) # -> [b,n,d]
        # No learned positional encoding

        # Flatten spatial dimensions: [b,c,h,w] -> [b,h*w,c]
        b, c, h, w = z.shape
        z = z.permute(0, 2, 3, 1).contiguous().view(b, h * w, c)
        z = self.proj_in_z(z)
        # No learned positional encoding
        
        n = x.shape[1]
        x = torch.cat([x,z],dim=1)

        x = self.blocks(x, cond)
        x = x[:,:n]

        x = self.final(x, cond)
        x = self.proj_out(x)
        # Convert from patches back to image format [b,n_patches,patch_size*patch_size*c] -> [b,c,h,w]
        b, n_patches, patch_dim = x.shape
        c = patch_dim // (self.p_y * self.p_x)
        x = x.view(b, self.n_p_y, self.n_p_x, self.p_y, self.p_x, c)
        x = x.permute(0, 5, 1, 3, 2, 4).contiguous()
        x = x.view(b, c, self.n_p_y * self.p_y, self.n_p_x * self.p_x).contiguous()

        return x

class DiffusionDecoder(nn.Module):
    def __init__(self, config):
        super().__init__()

        self.core = DiffusionDecoderCore(config)

        self.ts_mu = 0.4
        self.ts_sigma = 1.0

    @torch.no_grad()
    def sample_timesteps(self, b, device, dtype):
        # Sample ts in [0, 1] from a normal distribution, then sigmoid
        ts = torch.randn(b, device=device, dtype=dtype)
        ts = ts * self.ts_sigma - self.ts_mu
        ts = ts.sigmoid()
        return ts

    def forward(self, x, z):
        with torch.no_grad():
            ts = self.sample_timesteps(len(x), x.device, x.dtype)

            eps = torch.randn_like(x)
            ts_exp = ts.view(-1, 1, 1, 1).expand_as(x)

            lerpd = x * (1. - ts_exp) + ts_exp * eps
            target = eps - x

        pred = self.core(lerpd, z, ts)
        diff_loss = F.mse_loss(pred, target)

        return diff_loss


if __name__ == "__main__":
    from ..configs import Config

    cfg = Config.from_yaml("configs/waypoint_1/wp1_diffdec.yml").model

    from diffusers import AutoencoderTiny
    vae = AutoencoderTiny.from_pretrained("madebyollin/taef1")
    vae = vae.bfloat16().cuda()

    model = DiffusionDecoderCore(cfg).bfloat16().cuda()
<<<<<<< HEAD
    x = torch.randn(1,3,45,80).bfloat16().cuda()
    z = torch.randn(1,64,16,16).bfloat16().cuda()
=======
    x = torch.randn(1,3,720,1280).bfloat16().cuda()
    z = torch.randn(1,64,16,16).bfloat16().cuda()

    proxy = vae.encoder(x)
>>>>>>> 5b2a5b98
    with torch.no_grad():
        print(x.shape, z.shape)
        y = model(x, z, torch.tensor([0.5]).cuda().bfloat16())
        print(y.shape)<|MERGE_RESOLUTION|>--- conflicted
+++ resolved
@@ -146,16 +146,12 @@
     vae = vae.bfloat16().cuda()
 
     model = DiffusionDecoderCore(cfg).bfloat16().cuda()
-<<<<<<< HEAD
-    x = torch.randn(1,3,45,80).bfloat16().cuda()
-    z = torch.randn(1,64,16,16).bfloat16().cuda()
-=======
     x = torch.randn(1,3,720,1280).bfloat16().cuda()
     z = torch.randn(1,64,16,16).bfloat16().cuda()
 
-    proxy = vae.encoder(x)
->>>>>>> 5b2a5b98
+    
     with torch.no_grad():
-        print(x.shape, z.shape)
-        y = model(x, z, torch.tensor([0.5]).cuda().bfloat16())
+        proxy = vae.encoder(x)
+        print(proxy.shape, z.shape)
+        y = model(proxy, z, torch.tensor([0.5]).cuda().bfloat16())
         print(y.shape)
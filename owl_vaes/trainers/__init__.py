from typing import Literal

from .audio_rec import AudioRecTrainer
from .proxy import ProxyTrainer
from .rec import RecTrainer
from .decoder_tune import DecTuneTrainer
from .diffdec_trainer import DiffusionDecoderTrainer

def get_trainer_cls(trainer_id: Literal["rec", "proxy", "audio_rec"]):
    match trainer_id:
        case "rec":
            return RecTrainer
        case "proxy":
            return ProxyTrainer
        case "audio_rec":
            return AudioRecTrainer
        case "dec_tune":
            return DecTuneTrainer
<<<<<<< HEAD
        case "audio_dec_tune":
            from .audio_decoder_tune import AudDecTuneTrainer
            return AudDecTuneTrainer
=======
        case "diff_dec":
            return DiffusionDecoderTrainer
>>>>>>> 3cb29703
        case _:
            raise NotImplementedError
<|MERGE_RESOLUTION|>--- conflicted
+++ resolved
@@ -1,28 +1,25 @@
-from typing import Literal
-
-from .audio_rec import AudioRecTrainer
-from .proxy import ProxyTrainer
-from .rec import RecTrainer
-from .decoder_tune import DecTuneTrainer
-from .diffdec_trainer import DiffusionDecoderTrainer
-
-def get_trainer_cls(trainer_id: Literal["rec", "proxy", "audio_rec"]):
-    match trainer_id:
-        case "rec":
-            return RecTrainer
-        case "proxy":
-            return ProxyTrainer
-        case "audio_rec":
-            return AudioRecTrainer
-        case "dec_tune":
-            return DecTuneTrainer
-<<<<<<< HEAD
-        case "audio_dec_tune":
-            from .audio_decoder_tune import AudDecTuneTrainer
-            return AudDecTuneTrainer
-=======
-        case "diff_dec":
-            return DiffusionDecoderTrainer
->>>>>>> 3cb29703
-        case _:
-            raise NotImplementedError
+from typing import Literal
+
+from .audio_rec import AudioRecTrainer
+from .proxy import ProxyTrainer
+from .rec import RecTrainer
+from .decoder_tune import DecTuneTrainer
+from .diffdec_trainer import DiffusionDecoderTrainer
+
+def get_trainer_cls(trainer_id: Literal["rec", "proxy", "audio_rec"]):
+    match trainer_id:
+        case "rec":
+            return RecTrainer
+        case "proxy":
+            return ProxyTrainer
+        case "audio_rec":
+            return AudioRecTrainer
+        case "dec_tune":
+            return DecTuneTrainer
+        case "audio_dec_tune":
+            from .audio_decoder_tune import AudDecTuneTrainer
+            return AudDecTuneTrainer
+        case "diff_dec":
+            return DiffusionDecoderTrainer
+        case _:
+            raise NotImplementedError
"""
Trainer for reconstruction only
"""

import einops as eo
import torch
import torch.nn.functional as F
import wandb
from ema_pytorch import EMA
from torch.nn.parallel import DistributedDataParallel as DDP

from ..data import get_loader
from ..models import get_model_cls
from ..discriminators import get_discriminator_cls
from ..muon import init_muon
from ..nn.lpips import VGGLPIPS
from ..nn.realtivistic_loss import gan_loss_with_approximate_penalties
from ..schedulers import get_scheduler_cls
from ..utils import Timer, freeze, unfreeze, versatile_load
from ..utils.logging import LogHelper, to_wandb
from ..configs import Config
from .base import BaseTrainer

def latent_reg_loss(z):
    # z is [b,c,h,w]
    loss = z.pow(2)
    loss = eo.reduce(loss, 'b ... -> b', reduction = 'sum').mean()
    return 0.5 * loss

class DecTuneTrainer(BaseTrainer):
    """
    Trainer for only the decoder, with frozen encoder.
    Does L2 + LPIPS + GAN

    :param train_cfg: Configuration for training
    :param logging_cfg: Configuration for logging
    :param model_cfg: Configuration for model
    :param global_rank: Rank across all devices.
    :param local_rank: Rank for current device on this process.
    :param world_size: Overall number of devices
    """
    def __init__(self,*args,**kwargs):
        super().__init__(*args,**kwargs)

        teacher_ckpt_path = self.train_cfg.teacher_ckpt
        teacher_cfg_path = self.train_cfg.teacher_cfg

        teacher_ckpt = versatile_load(teacher_ckpt_path)
        teacher_cfg = Config.from_yaml(teacher_cfg_path).model

        teacher = get_model_cls(teacher_cfg.model_id)(teacher_cfg)
        teacher.load_state_dict(teacher_ckpt)

        del teacher.decoder
        self.encoder = teacher.encoder

        model_id = self.model_cfg.model_id
        model = get_model_cls(model_id)(self.model_cfg)
        del model.encoder
        self.model = model.decoder

        disc_cfg = self.model_cfg.discriminator
        self.discriminator = get_discriminator_cls(disc_cfg.model_id)(disc_cfg)

        if self.rank == 0:
            model_params = sum(p.numel() for p in self.model.parameters())
            disc_params = sum(p.numel() for p in self.discriminator.parameters())
            print(f"Model parameters: {model_params:,}")
            print(f"Discriminator parameters: {disc_params:,}")

        self.ema = None
        self.opt = None
        self.d_opt = None
        self.scheduler = None
        self.scaler = None

        self.total_step_counter = 0

    def save(self):
        save_dict = {
            'model' : self.model.state_dict(),
            'discriminator': self.discriminator.state_dict(),
            'ema' : self.ema.state_dict(),
            'opt' : self.opt.state_dict(),
            'scaler' : self.scaler.state_dict(),
            'steps': self.total_step_counter
        }
        if self.scheduler is not None:
            save_dict['scheduler'] = self.scheduler.state_dict()
        super().save(save_dict)

    def load(self):
        if self.train_cfg.resume_ckpt is not None:
            save_dict = super().load(self.train_cfg.resume_ckpt)
        else:
            return

        self.model.load_state_dict(save_dict['model'])
        self.discriminator.load_state_dict(save_dict['discriminator'])
        self.ema.load_state_dict(save_dict['ema'])
        self.opt.load_state_dict(save_dict['opt'])
        if self.scheduler is not None and 'scheduler' in save_dict:
            self.scheduler.load_state_dict(save_dict['scheduler'])
        self.scaler.load_state_dict(save_dict['scaler'])
        self.total_step_counter = save_dict['steps']

    def train(self):
        torch.cuda.set_device(self.local_rank)

        # Loss weights
        lpips_weight = self.train_cfg.loss_weights.get('lpips', 0.0)
        gan_weight = self.train_cfg.loss_weights.get('gan', 0.1)

        # Prepare model, lpips, ema
        self.model = self.model.cuda().train()
        if self.world_size > 1:
            self.model = DDP(self.model)
        
        self.discriminator = self.discriminator.cuda().train()
        if self.world_size > 1:
            self.discriminator = DDP(self.discriminator)
        freeze(self.discriminator)

        lpips = None
        if lpips_weight > 0.0:
            lpips = VGGLPIPS().cuda().eval()
            freeze(lpips)

        self.encoder = self.encoder.cuda().bfloat16().eval()
        freeze(self.encoder)

        #self.encoder = torch.compile(self.encoder)
        #self.lpips.model = torch.compile(self.lpips.model)

        self.ema = EMA(
            self.model,
            beta = 0.9999,
            update_after_step = 0,
            update_every = 1
        )

        # Set up optimizer and scheduler
        if self.train_cfg.opt.lower() == "muon":
            self.opt = init_muon(self.model, rank=self.rank,world_size=self.world_size,**self.train_cfg.opt_kwargs)
            self.d_opt = init_muon(self.discriminator, rank=self.rank,world_size=self.world_size,**self.train_cfg.opt_kwargs)
        else:
            opt_cls = getattr(torch.optim, self.train_cfg.opt)
            self.opt = opt_cls(self.model.parameters(), **self.train_cfg.opt_kwargs)
            self.d_opt = opt_cls(self.discriminator.parameters(), **self.train_cfg.opt_kwargs)

        if self.train_cfg.scheduler is not None:
            self.scheduler = get_scheduler_cls(self.train_cfg.scheduler)(self.opt, **self.train_cfg.scheduler_kwargs)

        # Grad accum setup and scaler
        accum_steps = self.train_cfg.target_batch_size // self.train_cfg.batch_size // self.world_size
        accum_steps = max(1, accum_steps)

        self.scaler = torch.amp.GradScaler()
        ctx = torch.amp.autocast(f'cuda:{self.local_rank}', torch.bfloat16)

        # Timer reset
        timer = Timer()
        timer.reset()
        metrics = LogHelper()
        if self.rank == 0:
            wandb.watch(self.get_module(), log = 'all')

        # Dataset setup
        loader = get_loader(self.train_cfg.data_id, self.train_cfg.batch_size)

        def warmup_gan_weight():
            if self.total_step_counter < self.train_cfg.delay_adv:
                return 0.0
            else:
                ramp = (self.total_step_counter - self.train_cfg.delay_adv) / self.train_cfg.warmup_adv
                ramp = max(0.0, ramp)
                ramp = min(1.0, ramp)
                return ramp * gan_weight

        local_step = 0
        for _ in range(self.train_cfg.epochs):
            for batch in loader:
                total_loss = 0.
                batch = batch.to('cuda').bfloat16()

                with torch.no_grad():
                    teacher_z = self.encoder(batch) / self.train_cfg.latent_scale

                with ctx:
                    batch_rec = self.model(teacher_z)

                # Discriminator training 
                unfreeze(self.discriminator)
                with ctx:
                    disc_loss = gan_loss_with_approximate_penalties(self.discriminator, batch.detach(), batch_rec.detach(), discriminator_turn=True) / accum_steps
                metrics.log('disc_loss', disc_loss)
                self.scaler.scale(disc_loss).backward()
                freeze(self.discriminator)

                mse_loss = F.mse_loss(batch_rec, batch) / accum_steps
                total_loss += mse_loss
                metrics.log('mse_loss', mse_loss)

                if lpips_weight > 0.0:
                    with ctx:
                        lpips_loss = lpips(batch_rec, batch) / accum_steps
                    total_loss += lpips_loss
                    metrics.log('lpips_loss', lpips_loss)
                
                crnt_gan_weight = warmup_gan_weight()
                if crnt_gan_weight > 0.0:
<<<<<<< HEAD
                    gan_loss = gan_loss_with_approximate_penalties(self.discriminator, batch.detach(), batch_rec, discriminator_turn=False) / accum_steps
=======
                    with ctx:
                        gan_loss = self.discriminator(batch_rec) / accum_steps
>>>>>>> 461bf9bb
                    metrics.log('gan_loss', gan_loss)
                    total_loss += crnt_gan_weight * gan_loss

                self.scaler.scale(total_loss).backward()

                local_step += 1
                if local_step % accum_steps == 0:
                    # Updates
                    self.scaler.unscale_(self.opt)
                    torch.nn.utils.clip_grad_norm_(self.model.parameters(), max_norm=1.0)

                    self.scaler.unscale_(self.d_opt)
                    torch.nn.utils.clip_grad_norm_(self.discriminator.parameters(), max_norm=1.0)

                    self.scaler.step(self.opt)
                    self.opt.zero_grad(set_to_none=True)

                    self.scaler.step(self.d_opt)
                    self.d_opt.zero_grad(set_to_none=True)
                    
                    self.scaler.update()

                    if self.scheduler is not None:
                        self.scheduler.step()
                    self.ema.update()

                    # Do logging stuff with sampling stuff in the middle
                    with torch.no_grad():
                        wandb_dict = metrics.pop()
                        wandb_dict['time'] = timer.hit()
                        wandb_dict['lr'] = self.opt.param_groups[0]['lr']
                        timer.reset()

                        if self.total_step_counter % self.train_cfg.sample_interval == 0:
                            with ctx:
                                ema_rec = self.ema.ema_model(teacher_z)
                            wandb_dict['samples'] = to_wandb(
                                batch.detach().contiguous().bfloat16(),
                                ema_rec.detach().contiguous().bfloat16(),
                                gather = False
                            )
                        if self.rank == 0:
                            wandb.log(wandb_dict)

                    self.total_step_counter += 1
                    if self.total_step_counter % self.train_cfg.save_interval == 0:
                        if self.rank == 0:
                            self.save()

                    self.barrier()<|MERGE_RESOLUTION|>--- conflicted
+++ resolved
@@ -209,12 +209,8 @@
                 
                 crnt_gan_weight = warmup_gan_weight()
                 if crnt_gan_weight > 0.0:
-<<<<<<< HEAD
-                    gan_loss = gan_loss_with_approximate_penalties(self.discriminator, batch.detach(), batch_rec, discriminator_turn=False) / accum_steps
-=======
                     with ctx:
                         gan_loss = self.discriminator(batch_rec) / accum_steps
->>>>>>> 461bf9bb
                     metrics.log('gan_loss', gan_loss)
                     total_loss += crnt_gan_weight * gan_loss
 

--- conflicted
+++ resolved
@@ -1,4 +1,3 @@
-<<<<<<< HEAD
 # Config for a simple 256 -> 16 autoencoder
 model:
   model_id: titok
@@ -33,7 +32,6 @@
     betas: [0.9, 0.95]
 
   loss_weights:
-    latent_reg: 0.0
     lpips: 0.0
 
   scheduler: LinearWarmup
@@ -49,57 +47,4 @@
 wandb:
   name: ${env:WANDB_USER_NAME}
   project: OWL
-  run_name: titok_test
-=======
-# Config for a simple 256 -> 16 autoencoder
-model:
-  model_id: titok
-  sample_size: 64
-  channels: 3
-  latent_size: 16
-  latent_channels: 128
-  
-  noise_decoder_inputs: 0.05
-  
-  n_layers: 12
-  n_heads: 6
-  d_model: 384
-
-  patch_size: 4
-  causal: false
-  mimetic_init: false 
-
-train:
-  trainer_id: rec
-  data_id: mnist
-
-  target_batch_size: 32
-  batch_size: 32
-
-  epochs: 200
-
-  opt: AdamW
-  opt_kwargs:
-    lr: 1.0e-4
-    eps: 1.0e-15
-    betas: [0.9, 0.95]
-
-  loss_weights:
-    latent_reg: 0.0
-    lpips: 0.0
-
-  scheduler: LinearWarmup
-  scheduler_kwargs:
-    warmup_steps: 3000
-    min_lr: 1.0e-5
-
-  checkpoint_dir: checkpoints/v0
-
-  sample_interval: 1000
-  save_interval: 10000
-
-wandb:
-  name: ${env:WANDB_USER_NAME}
-  project: OWL
-  run_name: titok_test
->>>>>>> 3fe9dc8d
+  run_name: titok_test